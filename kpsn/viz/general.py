from .styles import colorset
from ..io.loaders import load_dataset
from ..io.alignment import align
from ..io.armature import Armature
<<<<<<< HEAD
from ..io.dataset import Dataset
=======
>>>>>>> e8eeb393
from .util import (
    plot_mouse_views,
    select_frame_gallery,
    axes_off,
    legend,
    flat_grid,
)
<<<<<<< HEAD
from ..io.features import inflate
=======
>>>>>>> e8eeb393

import matplotlib.pyplot as plt


<<<<<<< HEAD
def session_means(
    config: dict, dataset: Dataset = None, colors: colorset = None
):
=======
def session_means(config: dict, colors: colorset = None):
>>>>>>> e8eeb393
    """Plot mean pose for each session.

    Parameters
    ----------
    config : dict
        Full project config dictionary.
    dataset : Dataset
        Aligned dataset. Note: pre feature extraction.
    """
    if colors is None:
        colors = colorset.active

<<<<<<< HEAD
    if dataset is None:
        dataset = load_dataset(config["dataset"])
        dataset, align_inverse = align(dataset, config["alignment"])
=======
    dataset = load_dataset(config["dataset"])
    dataset, align_inverse = align(dataset, config["alignment"])
>>>>>>> e8eeb393
    fig, ax, ax_grid = flat_grid(
        2 * dataset.n_sessions,
        min(2 * dataset.n_sessions, 10),
        ax_size=(1.5, 1.5),
    )

    for i, session in enumerate(dataset.sessions):
        k = i * 2
        plot_mouse_views(
<<<<<<< HEAD
            ax[k : k + 2],
=======
            ax[2 * i : 2 * i + 2],
>>>>>>> e8eeb393
            dataset.get_session(session).mean(axis=0),
            Armature.from_config(config["dataset"]),
            color=colors.neutral,
        )
<<<<<<< HEAD
        ax[k].set_aspect("equal")
        ax[k].set_title(session)
=======
        ax[2 * i].set_title(session)
>>>>>>> e8eeb393

    axes_off(ax)
    fig.suptitle("Subject mean poses")
    return fig


def pose_gallery(
    config: dict, dataset: Dataset = None, colors: colorset = None
):
    """Plot gallery of poses for each session from the dataset described in
    config.

    Parameters
    ----------
    dataset : Dataset
        Aligned dataset. Note: pre feature extraction.
    """
    if colors is None:
        colors = colorset.active

    if dataset is None:
        dataset = load_dataset(config["dataset"])
        dataset, align_inverse = align(dataset, config["alignment"])
    arm = Armature.from_config(config["dataset"])
    fig = None

    for i, session in enumerate(dataset.sessions):

        poses = select_frame_gallery(
            dataset.get_session(session), arm, as_list=True
        )

        if fig is None:
            fig, ax = plt.subplots(
                dataset.n_sessions * 2,
                len(poses),
                figsize=(len(poses) * 1.5, dataset.n_sessions * 3),
            )

        for j in range(len(poses)):
            plot_mouse_views(
                ax[i * 2 : i * 2 + 2, j],
                poses[j],
                arm,
                color=colors.neutral,
                specialkp=None,
            )
        ax[i * 2, 0].set_ylabel(session)

    axes_off(ax)
    return fig


def scree(cumulative_variance, selected_ix, tgt_variance, colors=None, ax=None):
    """Plot calibration data.

    Parameters
    ----------
    project : Project
    config : dict
        Full project config.
    """
    if colors is None:
        colors = colorset.active

    if ax is None:
        fig, ax = plt.subplots(figsize=(3.3, 2))
    else:
        fig = ax.figure

    if tgt_variance is not None:
        ax.axhline(
            tgt_variance,
            color=colors.subtle,
            linestyle="--",
            lw=1,
            label="Target\nvariance",
        )
    ax.axvline(
        selected_ix,
        color=colors.subtle,
        lw=1,
        label="Selected\ndimension",
    )
    ax.plot(cumulative_variance, color=colors.C[0])
    if cumulative_variance.ndim == 1:
        ax.plot(
            [selected_ix],
            [cumulative_variance[selected_ix]],
            "o",
            color=colors.C[0],
            ms=3,
        )
    ax.set_xticks([selected_ix])
    ax.set_xticklabels([selected_ix])
    ax.set_ylabel("Variance\nexplained")
    ax.set_xlabel("Number of dimensions")
    legend(ax)

    return fig, ax<|MERGE_RESOLUTION|>--- conflicted
+++ resolved
@@ -2,10 +2,7 @@
 from ..io.loaders import load_dataset
 from ..io.alignment import align
 from ..io.armature import Armature
-<<<<<<< HEAD
-from ..io.dataset import Dataset
-=======
->>>>>>> e8eeb393
+from ..io.dataset_refactor import Dataset
 from .util import (
     plot_mouse_views,
     select_frame_gallery,
@@ -13,21 +10,14 @@
     legend,
     flat_grid,
 )
-<<<<<<< HEAD
 from ..io.features import inflate
-=======
->>>>>>> e8eeb393
 
 import matplotlib.pyplot as plt
 
 
-<<<<<<< HEAD
 def session_means(
     config: dict, dataset: Dataset = None, colors: colorset = None
 ):
-=======
-def session_means(config: dict, colors: colorset = None):
->>>>>>> e8eeb393
     """Plot mean pose for each session.
 
     Parameters
@@ -40,14 +30,9 @@
     if colors is None:
         colors = colorset.active
 
-<<<<<<< HEAD
     if dataset is None:
         dataset = load_dataset(config["dataset"])
         dataset, align_inverse = align(dataset, config["alignment"])
-=======
-    dataset = load_dataset(config["dataset"])
-    dataset, align_inverse = align(dataset, config["alignment"])
->>>>>>> e8eeb393
     fig, ax, ax_grid = flat_grid(
         2 * dataset.n_sessions,
         min(2 * dataset.n_sessions, 10),
@@ -57,21 +42,12 @@
     for i, session in enumerate(dataset.sessions):
         k = i * 2
         plot_mouse_views(
-<<<<<<< HEAD
             ax[k : k + 2],
-=======
-            ax[2 * i : 2 * i + 2],
->>>>>>> e8eeb393
             dataset.get_session(session).mean(axis=0),
             Armature.from_config(config["dataset"]),
             color=colors.neutral,
         )
-<<<<<<< HEAD
-        ax[k].set_aspect("equal")
         ax[k].set_title(session)
-=======
-        ax[2 * i].set_title(session)
->>>>>>> e8eeb393
 
     axes_off(ax)
     fig.suptitle("Subject mean poses")
