--- conflicted
+++ resolved
@@ -224,16 +224,8 @@
         return poses
 
 
-<<<<<<< HEAD
 def log_prior(params: LRAParams, observations: Dataset, poses: Dataset) -> dict:
-    if params.prior_mode == "params":
-=======
-def log_prior(
-    params: LRAParams, observations: PytreeDataset, poses: PytreeDataset
-) -> dict:
-
     if params.prior_mode == PriorModes["params"]:
->>>>>>> e8eeb393
         offset_logp = tfp.distributions.MultivariateNormalDiag(
             scale_diag=params.upd_var_ofs * jnp.ones(params.n_feats)
         ).log_prob(params.offset_updates)
