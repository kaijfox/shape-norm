--- conflicted
+++ resolved
@@ -215,14 +215,6 @@
         return poses
 
 
-<<<<<<< HEAD
-def log_prior(params: LRAParams) -> dict:
-
-    
-    offset_logp = tfp.distributions.MultivariateNormalDiag(
-        scale_diag=params.upd_var_ofs * jnp.ones(params.n_feats)
-    ).log_prob(params.offset_updates)
-=======
 def log_prior(
     params: LRAParams, observations: PytreeDataset, poses: PytreeDataset
 ) -> dict:
@@ -230,7 +222,6 @@
         offset_logp = tfp.distributions.MultivariateNormalDiag(
             scale_diag=params.upd_var_ofs * jnp.ones(params.n_feats)
         ).log_prob(params.offset_updates)
->>>>>>> 8bf5adfb
 
         flat_updates = params.mode_updates.reshape(
             [params.n_bodies, params.n_feats * params.n_dims]
